﻿module Core.Types

open System
open System.ComponentModel
open System.Net
open Dapper
open Newtonsoft.Json

let bind (f : 'a -> Async<Result<'b, 'error>>) (a : Async<Result<'a, 'error>>)  : Async<Result<'b, 'error>> = async {
    let! r = a
    match r with
    | Ok value -> return! f value
    | Error err -> return (Error err)
}

let compose (f : 'a -> Async<Result<'b, 'e>>) (g : 'b -> Async<Result<'c, 'e>>) : 'a -> Async<Result<'c, 'e>> =
    fun x -> bind g (f x)

let (>>=) a f = bind f a
let (>=>) f g = compose f g
let ar = async.Return
let ok x = x |> Ok |> async.Return
let error(status, msg) = Error(status, msg) |> async.Return  
let tap f x =
    f x // invoke f with the argument x
    ok x // pass x unchanged to the next step in the workflow

let ROLE_ADMIN = "admin"
let ROLE_USER = "user"

let WorkflowTimestamp = "WORKFLOW_TIMESTAMP"
let WorkflowUser = "WORKFLOW_USER"
let WorkflowPermissions = "WORKFLOW_PERMISSIONS"

type Status = HttpStatusCode
type Message = string
type Error = Status * Message

type ErrorModel = 
  { errors: array<string> }

type UserPermissions = GET | POST | PUT | DELETE

type AppConfig = 
  { OAuth2ClientId: string
    OAuth2ClientSecret: string
    OAuth2TokenUrl: string
    OAuth2RedirectUrl: string
    DbConnectionString: string
    UseFakes: bool
    CorsHosts: string
    SharedSecret: string }

type Role =
    /// This person has an ancillary relationship to this unit. This can apply to administrative assistants or self-supporting faculty.
    | Related=1
    /// This person is a regular member of this unit.
    | Member=2
    /// This person has some delegated authority within this unit. 
    | Sublead=3
    /// This person has primary responsibility for and authority over this unit. 
    | Leader=4

type UnitPermissions =
    /// This person has read/write permissions on this entity
    | Owner=1
    /// This person has read-only permissions on this entity
    | Viewer=2
    /// This person can modify unit membership/composition
    | ManageMembers=3
    /// This person can modify unit tools
    | ManageTools=4

/// The unique ID of a record
type Id = int
/// The unique ID of a Person record
type PersonId = int
/// The unique ID of a Unit Membership record
type MembershipId = int
/// The unique ID of a Unit record
type UnitId = int
/// The unique ID of a Department record
type DepartmentId = int
type Name = string
type NetId = string
type Filter = string

[<Flags>]
type Responsibilities =
    | None                  = 0b00000000000000000
    | ItLeadership          = 0b00000000000000001
    | BizSysAnalysis        = 0b00000000000000010
    | DataAdminAnalysis     = 0b00000000000000100
    | DatabaseArchDesign    = 0b00000000000001000
    | InstructionalTech     = 0b00000000000010000
    | ItProjectMgt          = 0b00000000000100000
    | ItSecurityPrivacy     = 0b00000000001000000
    | ItUserSupport         = 0b00000000010000000
    | ItMultiDiscipline     = 0b00000000100000000
    | Networks              = 0b00000001000000000
    | SoftwareAdminAnalysis = 0b00000010000000000
    | SoftwareDevEng        = 0b00000100000000000
    | SystemDevEng          = 0b00001000000000000
    | UserExperience        = 0b00010000000000000
    | WebAdminDevEng        = 0b00100000000000000

/// An academic or administrative department
[<CLIMutable>]
[<Table("departments")>]
type Department = 
  { /// The unique ID of this department record.
    [<Key>][<Column("id")>] Id: Id
    /// The name of this department.
    [<Column("name")>] Name: Name
    /// A description or longer name of this department.
    [<Column("description")>] Description: Name }

/// A person doing or supporting IT work
[<CLIMutable>]
[<Table("hr_people")>]
type HrPerson = 
  { /// The unique ID of this person record.
    [<Key>][<Column("id")>] Id: Id
    /// The net id (username) of this person.
    [<Column("netid")>] NetId: NetId
    /// The preferred name of this person.
    [<Column("name")>] Name: Name
    /// The job position of this person as defined by HR. This may be different than the person's title in relation to an IT unit.
    [<Column("position")>] Position: string
    /// The primary campus with which this person is affiliated.
    [<Column("campus")>] Campus: string
    /// The campus phone number of this person.
    [<Column("campus_phone")>] CampusPhone: string
    /// The campus (work) email address of this person.
    [<Column("campus_email")>] CampusEmail: string 
    /// Administrative notes about this person, visible only to IT Admins.
    [<Column("hr_department")>] HrDepartment: string }

/// A person doing or supporting IT work
[<CLIMutable>]
[<Table("people")>]
type Person = 
  { /// The unique ID of this person record.
    [<Key>][<Column("id")>] Id: Id
    /// The net id (username) of this person.
    [<Column("netid")>] NetId: NetId
    /// The preferred name of this person.
    [<Column("name")>] Name: Name
    /// The job position of this person as defined by HR. This may be different than the person's title in relation to an IT unit.
    [<Column("position")>] Position: string
    /// The physical location (building, room) of this person.
    [<Column("location")>] Location: string
    /// The primary campus with which this person is affiliated.
    [<Column("campus")>] Campus: string
    /// The campus phone number of this person.
    [<Column("campus_phone")>] CampusPhone: string
    /// The campus (work) email address of this person.
    [<Column("campus_email")>] CampusEmail: string
    /// A collection of IT-related skills, expertise, or interests posessed by this person.
    [<Column("expertise")>] Expertise: string
    /// Administrative notes about this person, visible only to IT Admins.
    [<Column("notes")>] Notes: string
    /// A URL for a photograph (headshot) of this person.
    [<Column("photo_url")>] PhotoUrl: string
    /// A collection of IT-related responsibilites of this person.
    [<Column("responsibilities")>] Responsibilities: Responsibilities
    /// The HR department to which this person belongs.
    [<Column("department_id")>] DepartmentId: Id
    /// Whether this person is an administrator of the IT People service.
    [<Column("is_service_admin")>] IsServiceAdmin: bool
    /// The department in this relationship.
    [<ReadOnly(true)>] Department: Department }

type PersonRequest =
  { /// The unique ID of this person record.
    [<Column("id")>] Id: Id
    /// The physical location (building, room) of this person.
    [<Column("location")>] Location: string
    /// A collection of IT-related skills, expertise, or interests posessed by this person.
    [<Column("expertise")>] Expertise: string
    /// A collection of IT-related responsibilites of this person.
    [<Column("responsibilities")>] Responsibilities: Responsibilities }

/// An IT unit
[<CLIMutable>]
[<Table("units")>]
type Unit = 
  { /// The unique ID of this unit record.
    [<Key>][<Column("id")>] Id: Id
    /// The name of this unit.
    [<JsonProperty(Required = Required.Always)>]
    [<Column("name")>] Name: Name
    /// A description of this unit.
    [<DefaultValue("")>]
    [<Column("description")>] Description: Name
    /// A URL for the website of this unit.
    [<DefaultValue("")>]
    [<Column("url")>] Url: string
    /// The unique ID of the parent unit of this unit.
    [<DefaultValue(null)>]
    [<Column("parent_id")>][<Editable(true)>] ParentId: Id option 
      /// The parent unit of this unit
    [<ReadOnly(true)>] Parent: Unit option }

[<CLIMutable>]
type UnitRequest = 
  { /// The unique name of this unit.
    [<JsonProperty(Required = Required.Always)>]
    Name: Name
    /// A description of this unit.
    [<DefaultValue("")>]
    Description: Name
    /// A URL for the website of this unit.
    [<DefaultValue("")>]
    Url: string
    /// The ID of this unit's parent unit.
    [<DefaultValue(null)>]
    ParentId: Id option }

[<CLIMutable>]
/// This relationship describes which IT Unit provides IT-related support for a given department.
[<Table("support_relationships")>]
type SupportRelationship = 
  { /// The unique ID of this unit record.
    [<Key>][<Column("id")>] Id: Id
    /// The ID of the unit in this relationship
    [<JsonProperty(Required = Required.Always)>]
    [<Column("unit_id")>] UnitId: Id
    /// The ID of the department in this relationship
    [<JsonProperty(Required = Required.Always)>]
    [<Column("department_id")>] DepartmentId: Id 
    /// The department in this relationship.
    [<ReadOnly(true)>] Department: Department
    /// The unit in this relationship.
    [<ReadOnly(true)>] Unit: Unit
  }

[<CLIMutable>]
type SupportRelationshipRequest = 
  { /// The ID of the unit in this relationship
    [<JsonProperty(Required = Required.Always)>]
    UnitId: Id
    /// The ID of the department in this relationship
    [<JsonProperty(Required = Required.Always)>]
    DepartmentId: Id }

[<CLIMutable>]
[<Table("tools")>]
type Tool =
  { /// The unique ID of this tool record.
    [<Key>][<Column("id")>] Id: Id
    /// The name of this tool.
    [<JsonProperty(Required = Required.Always)>]
    [<Column("name")>] Name: Name
    /// A description of this tool.
    [<DefaultValue("")>]
    [<Column("description")>] Description: Name
    /// A description of this tool.
    [<DefaultValue("")>]
    [<Column("ad_path")>] ADPath: string
    /// Whether this tool is scoped to a department via a unit-department support relationship.
    [<DefaultValue(false)>]
    [<Column("department_scoped")>] DepartmentScoped: bool }

[<CLIMutable>]
[<Table("unit_member_tools")>]
type MemberTool =
  { /// The unique ID of this member tool record.
    [<Key>][<Column("id")>] Id: Id
    /// The ID of the member in this relationship
    [<JsonProperty(Required = Required.Always)>]
    [<Column("membership_id")>] MembershipId: Id
    /// The ID of the tool in this relationship
    [<JsonProperty(Required = Required.Always)>]
    [<Column("tool_id")>] ToolId: Id }

[<CLIMutable>]
[<Table("unit_members")>]
type UnitMember = 
  { /// The unique ID of this unit member record.
    [<Key>][<Column("id")>] Id: Id
    /// The ID of the unit record.
    [<JsonProperty(Required = Required.Always)>]
    [<Column("unit_id")>] UnitId: UnitId
    /// The role of the person in this membership as part of the unit.
    [<JsonProperty(Required = Required.Always)>]
    [<Column("role")>] Role: Role
    /// The permissions of the person in this membership as part of the unit. Defaults to 'viewer'.
    [<DefaultValue(UnitPermissions.Viewer)>]
    [<Column("permissions")>] Permissions: UnitPermissions
    /// The ID of the person record. This can be null if the position is vacant.
    [<DefaultValue(null)>]
    [<Column("person_id")>][<Editable(true)>] PersonId: PersonId option
    /// The title/position of this membership.
    [<DefaultValue("")>]
    [<Column("title")>] Title: string
    /// The percentage of time allocated to this position by this person (in case of split appointments).
    [<DefaultValue(100)>]
    [<Column("percentage")>] Percentage: int
    /// Notes about this person (for admins/reporting eyes only.)
    [<DefaultValue("")>]
    [<Column("notes")>] Notes: string
    /// The netid of the person related to this membership.
    [<ReadOnly(true)>][<Column("netid")>] NetId: NetId option
    /// The person related to this membership.
    [<ReadOnly(true)>][<Column("person")>] Person: Person option
    /// The unit related to this membership.
    [<ReadOnly(true)>][<Column("unit")>] Unit: Unit
    /// The tools that can be used by the person in this position as part of this unit.
    [<ReadOnly(true)>][<Column("member_tools")>] MemberTools: seq<MemberTool> }

[<CLIMutable>]
[<Table("unit_members")>]
type UnitMemberRequest = 
  { /// The unique ID of the unit record.
    [<JsonProperty(Required = Required.Always)>]
    UnitId: UnitId
    /// The role of the person in this membership as part of the unit.
    [<JsonProperty(Required = Required.Always)>]
    Role: Role
    /// The permissions of the person in this membership as part of the unit. Defaults to 'viewer'.
    [<DefaultValue(UnitPermissions.Viewer)>]
    Permissions: UnitPermissions
    /// The ID of the person record. This can be null if the position is vacant.
    [<DefaultValue(null)>]
    PersonId: PersonId option
    /// The NetId of the person, if they are not already in the IT people directory. This can be null if the position is vacant.
    [<DefaultValue(null)>]
    NetId: NetId option
    /// The title/position of this membership.
    [<DefaultValue("")>]
    Title: string
    /// The percentage of time allocated to this position by this person (in case of split appointments).
    [<DefaultValue(100)>]
    Percentage: int 
    /// Ad-hoc notes about this person's relationship to the unit, to be used by unit managers.
    [<DefaultValue("")>]
    Notes: string }

[<CLIMutable>]
type ToolPermission = 
  { /// The netid of the grantee
    [<Column("netid")>] NetId: NetId
    /// The name of the tool to which permissions have been granted 
    [<Column("tool_name")>] ToolName: Name
    /// For department-scoped tools, the name of the department
    [<Column("department_name")>] DepartmentName: Name }

[<CLIMutable>]
type HistoricalPersonUnitMetadata =
  { [<Column("id")>] Id: Id
    [<Column("unit")>] Unit: string
    [<Column("hr_department")>] HrDepartment: string
    [<Column("role")>] Role: Role
    [<Column("permissions")>] Permissions: UnitPermissions
    [<Column("title")>] Title: string
    [<Column("notes")>] Notes: string }

[<CLIMutable>]
[<Table("historical_people")>]
type HistoricalPerson =
  { /// The netid of the removed person
    [<Column("netid")>] NetId: NetId
    /// A JSON blob with an array of HistoricalPersonUnitMetadata. 
    [<Column("metadata")>] Metadata: string
    /// The name of the tool to which permissions have been granted 
    [<Column("removed_on")>] RemovedOn: DateTime }

// DOMAIN MODELS

type MessageResult = {
    Message: string
}

type NoContent = unit

type PeopleQuery = 
  { Query: string
    Classes: int
    Interests: array<string>
    Roles: array<int>
    Permissions: array<int> }

type PeopleRepository = {
    /// Get a user record for a given net ID (e.g. 'jhoerr')
    TryGetId: NetId -> Async<Result<NetId * Id option,Error>>
    /// Get a list of all people
    GetAll: PeopleQuery -> Async<Result<Person seq,Error>>
    /// Get a unioned list of IT and HR people, filtered by name/netid
    GetAllWithHr: NetId -> Async<Result<Person seq,Error>>
    /// Get a single person by ID
<<<<<<< HEAD
    Get: PersonId -> Async<Result<Person,Error>>
    /// Get a single HR person by NetId
    GetHr: NetId -> Async<Result<Person,Error>>
=======
    GetById: Id -> Async<Result<Person,Error>>
    /// Get a single person by NetId
    GetByNetId: NetId -> Async<Result<Person,Error>>
>>>>>>> 303e78ad
    /// Create a person from canonical HR data
    Create: Person -> Async<Result<Person,Error>>
    /// Get a list of a person's unit memberships, by the person's ID
    GetMemberships: Id -> Async<Result<UnitMember seq,Error>>
    /// Update a person
    Update: PersonRequest -> Async<Result<Person,Error>>
}

type UnitMemberRecordFieldOptions = 
    | MembersWithoutNotes of Unit
    | MembersWithNotes of Unit

type UnitRepository = {
    /// Get a list of all units
    GetAll: Filter option -> Async<Result<Unit seq,Error>>
    /// Get a single unit by ID
    Get: Id -> Async<Result<Unit,Error>>
    /// Get a unit's members by unit ID 
    GetMembers: UnitMemberRecordFieldOptions -> Async<Result<UnitMember seq,Error>>
    /// Get a unit's supported departments by unit ID        
    GetSupportedDepartments: Unit -> Async<Result<SupportRelationship seq,Error>>
    // Get a unit's child units by parent unit Id
    GetChildren: Unit -> Async<Result<Unit seq,Error>>
    /// Create a unit
    Create: Unit -> Async<Result<Unit,Error>>
    /// Update a unit
    Update: Unit -> Async<Result<Unit,Error>>
    /// Delete a unit
    Delete: Unit -> Async<Result<unit,Error>>
    /// 
    GetDescendantOfParent: (Id * Id) -> Async<Result<Unit option,Error>>
}

type DepartmentRepository = {
    /// Get a list of all departments
    GetAll: Filter option -> Async<Result<Department seq,Error>>
    /// Get a single department by ID
    Get: DepartmentId -> Async<Result<Department,Error>>
    /// Get a list of a department's member units
    GetMemberUnits: Department -> Async<Result<Unit seq,Error>>
    /// Get a list of a department's supporting units        
    GetSupportingUnits: Department -> Async<Result<SupportRelationship seq,Error>>
}

type MembershipRepository = {
    /// Get a membership by ID        
    GetAll: unit -> Async<Result<UnitMember seq,Error>>
    /// Get a membership by ID        
    Get: Id -> Async<Result<UnitMember,Error>>
    /// Create a unit membership
    Create: UnitMember -> Async<Result<UnitMember,Error>>
    /// Update a unit membership
    Update: UnitMember -> Async<Result<UnitMember,Error>>
    /// Delete a unit membership
    Delete: UnitMember -> Async<Result<unit,Error>>
}

type ToolsRepository = {
    /// Get all tools
    GetAll: unit -> Async<Result<Tool seq,Error>>
    /// Get all member tool permissions
    GetAllPermissions: unit -> Async<Result<ToolPermission seq,Error>>
    /// Get a tool by ID        
    Get: Id -> Async<Result<Tool,Error>>
}

type MemberToolsRepository = {
    /// Get all member tools
    GetAll: unit -> Async<Result<MemberTool seq,Error>>
    /// Get a member tool by ID        
    Get: Id -> Async<Result<MemberTool,Error>>
    /// Create a unit membership
    Create: MemberTool -> Async<Result<MemberTool,Error>>
    /// Update a unit membership
    Update: MemberTool -> Async<Result<MemberTool,Error>>
    /// Delete a unit membership
    Delete: MemberTool -> Async<Result<unit,Error>>
    // Get the membership that goes along with the member tool.
    GetMember: MemberTool -> Async<Result<MemberTool*UnitMember,Error>>
}

type SupportRelationshipRepository = {
    /// Get a list of all support relationships
    GetAll: unit -> Async<Result<SupportRelationship seq,Error>>
    /// Get a single support relationsihps
    Get : Id -> Async<Result<SupportRelationship,Error>>
    /// Crate a support relationship
    Create: SupportRelationship -> Async<Result<SupportRelationship,Error>>
    /// Update a support relationship
    Update: SupportRelationship -> Async<Result<SupportRelationship,Error>>
    /// Delete a support relationsihps
    Delete : SupportRelationship -> Async<Result<unit,Error>>
}

type HrDataRepository = {
    /// Get a list of all people from a canonical source
    GetAllPeople: Filter option -> Async<Result<Person seq,Error>>
}

type AuthorizationRepository = {
    /// Given an OAuth token_key URL and return the public key.
    UaaPublicKey: string -> Async<Result<string,Error>>
    IsServiceAdmin: NetId -> Async<Result<bool, Error>>
    IsUnitManager: NetId -> Id -> Async<Result<bool, Error>>
    IsUnitToolManager: NetId -> Id -> Async<Result<bool, Error>>
    CanModifyPerson: NetId -> Id -> Async<Result<bool,Error>>
}

type DataRepository = {
    People: PeopleRepository
    Units: UnitRepository
    Departments: DepartmentRepository
    Memberships: MembershipRepository
    MemberTools: MemberToolsRepository
    Tools: ToolsRepository
    SupportRelationships: SupportRelationshipRepository
    Hr: HrDataRepository
    Authorization: AuthorizationRepository
}

let stub a = a |> Ok |> async.Return

type JwtResponse = {
    /// The OAuth JSON Web Token (JWT) that represents the logged-in user. The JWT must be passed in an HTTP Authentication header in the form: 'Bearer <JWT>'
    access_token: string
}

type JwtClaims = 
  { UserId: Id
    UserName: NetId
    Expiration: System.DateTime }

type Model = 
    | Person of Person
    | Unit of Unit
    | Department of Department
    | UnitMember of UnitMember
    | SupportRelationship of SupportRelationship

let inline identity (model:^T) = 
    let id = (^T : (member Id:Id) model)
    id

let inline unitId (model:^T) = 
    let id = (^T : (member UnitId:UnitId) model)
    id

let inline departmentId (model:^T) = 
    let id = (^T : (member DepartmentId:DepartmentId) model)
    id
<|MERGE_RESOLUTION|>--- conflicted
+++ resolved
@@ -1,550 +1,546 @@
-﻿module Core.Types
-
-open System
-open System.ComponentModel
-open System.Net
-open Dapper
-open Newtonsoft.Json
-
-let bind (f : 'a -> Async<Result<'b, 'error>>) (a : Async<Result<'a, 'error>>)  : Async<Result<'b, 'error>> = async {
-    let! r = a
-    match r with
-    | Ok value -> return! f value
-    | Error err -> return (Error err)
-}
-
-let compose (f : 'a -> Async<Result<'b, 'e>>) (g : 'b -> Async<Result<'c, 'e>>) : 'a -> Async<Result<'c, 'e>> =
-    fun x -> bind g (f x)
-
-let (>>=) a f = bind f a
-let (>=>) f g = compose f g
-let ar = async.Return
-let ok x = x |> Ok |> async.Return
-let error(status, msg) = Error(status, msg) |> async.Return  
-let tap f x =
-    f x // invoke f with the argument x
-    ok x // pass x unchanged to the next step in the workflow
-
-let ROLE_ADMIN = "admin"
-let ROLE_USER = "user"
-
-let WorkflowTimestamp = "WORKFLOW_TIMESTAMP"
-let WorkflowUser = "WORKFLOW_USER"
-let WorkflowPermissions = "WORKFLOW_PERMISSIONS"
-
-type Status = HttpStatusCode
-type Message = string
-type Error = Status * Message
-
-type ErrorModel = 
-  { errors: array<string> }
-
-type UserPermissions = GET | POST | PUT | DELETE
-
-type AppConfig = 
-  { OAuth2ClientId: string
-    OAuth2ClientSecret: string
-    OAuth2TokenUrl: string
-    OAuth2RedirectUrl: string
-    DbConnectionString: string
-    UseFakes: bool
-    CorsHosts: string
-    SharedSecret: string }
-
-type Role =
-    /// This person has an ancillary relationship to this unit. This can apply to administrative assistants or self-supporting faculty.
-    | Related=1
-    /// This person is a regular member of this unit.
-    | Member=2
-    /// This person has some delegated authority within this unit. 
-    | Sublead=3
-    /// This person has primary responsibility for and authority over this unit. 
-    | Leader=4
-
-type UnitPermissions =
-    /// This person has read/write permissions on this entity
-    | Owner=1
-    /// This person has read-only permissions on this entity
-    | Viewer=2
-    /// This person can modify unit membership/composition
-    | ManageMembers=3
-    /// This person can modify unit tools
-    | ManageTools=4
-
-/// The unique ID of a record
-type Id = int
-/// The unique ID of a Person record
-type PersonId = int
-/// The unique ID of a Unit Membership record
-type MembershipId = int
-/// The unique ID of a Unit record
-type UnitId = int
-/// The unique ID of a Department record
-type DepartmentId = int
-type Name = string
-type NetId = string
-type Filter = string
-
-[<Flags>]
-type Responsibilities =
-    | None                  = 0b00000000000000000
-    | ItLeadership          = 0b00000000000000001
-    | BizSysAnalysis        = 0b00000000000000010
-    | DataAdminAnalysis     = 0b00000000000000100
-    | DatabaseArchDesign    = 0b00000000000001000
-    | InstructionalTech     = 0b00000000000010000
-    | ItProjectMgt          = 0b00000000000100000
-    | ItSecurityPrivacy     = 0b00000000001000000
-    | ItUserSupport         = 0b00000000010000000
-    | ItMultiDiscipline     = 0b00000000100000000
-    | Networks              = 0b00000001000000000
-    | SoftwareAdminAnalysis = 0b00000010000000000
-    | SoftwareDevEng        = 0b00000100000000000
-    | SystemDevEng          = 0b00001000000000000
-    | UserExperience        = 0b00010000000000000
-    | WebAdminDevEng        = 0b00100000000000000
-
-/// An academic or administrative department
-[<CLIMutable>]
-[<Table("departments")>]
-type Department = 
-  { /// The unique ID of this department record.
-    [<Key>][<Column("id")>] Id: Id
-    /// The name of this department.
-    [<Column("name")>] Name: Name
-    /// A description or longer name of this department.
-    [<Column("description")>] Description: Name }
-
-/// A person doing or supporting IT work
-[<CLIMutable>]
-[<Table("hr_people")>]
-type HrPerson = 
-  { /// The unique ID of this person record.
-    [<Key>][<Column("id")>] Id: Id
-    /// The net id (username) of this person.
-    [<Column("netid")>] NetId: NetId
-    /// The preferred name of this person.
-    [<Column("name")>] Name: Name
-    /// The job position of this person as defined by HR. This may be different than the person's title in relation to an IT unit.
-    [<Column("position")>] Position: string
-    /// The primary campus with which this person is affiliated.
-    [<Column("campus")>] Campus: string
-    /// The campus phone number of this person.
-    [<Column("campus_phone")>] CampusPhone: string
-    /// The campus (work) email address of this person.
-    [<Column("campus_email")>] CampusEmail: string 
-    /// Administrative notes about this person, visible only to IT Admins.
-    [<Column("hr_department")>] HrDepartment: string }
-
-/// A person doing or supporting IT work
-[<CLIMutable>]
-[<Table("people")>]
-type Person = 
-  { /// The unique ID of this person record.
-    [<Key>][<Column("id")>] Id: Id
-    /// The net id (username) of this person.
-    [<Column("netid")>] NetId: NetId
-    /// The preferred name of this person.
-    [<Column("name")>] Name: Name
-    /// The job position of this person as defined by HR. This may be different than the person's title in relation to an IT unit.
-    [<Column("position")>] Position: string
-    /// The physical location (building, room) of this person.
-    [<Column("location")>] Location: string
-    /// The primary campus with which this person is affiliated.
-    [<Column("campus")>] Campus: string
-    /// The campus phone number of this person.
-    [<Column("campus_phone")>] CampusPhone: string
-    /// The campus (work) email address of this person.
-    [<Column("campus_email")>] CampusEmail: string
-    /// A collection of IT-related skills, expertise, or interests posessed by this person.
-    [<Column("expertise")>] Expertise: string
-    /// Administrative notes about this person, visible only to IT Admins.
-    [<Column("notes")>] Notes: string
-    /// A URL for a photograph (headshot) of this person.
-    [<Column("photo_url")>] PhotoUrl: string
-    /// A collection of IT-related responsibilites of this person.
-    [<Column("responsibilities")>] Responsibilities: Responsibilities
-    /// The HR department to which this person belongs.
-    [<Column("department_id")>] DepartmentId: Id
-    /// Whether this person is an administrator of the IT People service.
-    [<Column("is_service_admin")>] IsServiceAdmin: bool
-    /// The department in this relationship.
-    [<ReadOnly(true)>] Department: Department }
-
-type PersonRequest =
-  { /// The unique ID of this person record.
-    [<Column("id")>] Id: Id
-    /// The physical location (building, room) of this person.
-    [<Column("location")>] Location: string
-    /// A collection of IT-related skills, expertise, or interests posessed by this person.
-    [<Column("expertise")>] Expertise: string
-    /// A collection of IT-related responsibilites of this person.
-    [<Column("responsibilities")>] Responsibilities: Responsibilities }
-
-/// An IT unit
-[<CLIMutable>]
-[<Table("units")>]
-type Unit = 
-  { /// The unique ID of this unit record.
-    [<Key>][<Column("id")>] Id: Id
-    /// The name of this unit.
-    [<JsonProperty(Required = Required.Always)>]
-    [<Column("name")>] Name: Name
-    /// A description of this unit.
-    [<DefaultValue("")>]
-    [<Column("description")>] Description: Name
-    /// A URL for the website of this unit.
-    [<DefaultValue("")>]
-    [<Column("url")>] Url: string
-    /// The unique ID of the parent unit of this unit.
-    [<DefaultValue(null)>]
-    [<Column("parent_id")>][<Editable(true)>] ParentId: Id option 
-      /// The parent unit of this unit
-    [<ReadOnly(true)>] Parent: Unit option }
-
-[<CLIMutable>]
-type UnitRequest = 
-  { /// The unique name of this unit.
-    [<JsonProperty(Required = Required.Always)>]
-    Name: Name
-    /// A description of this unit.
-    [<DefaultValue("")>]
-    Description: Name
-    /// A URL for the website of this unit.
-    [<DefaultValue("")>]
-    Url: string
-    /// The ID of this unit's parent unit.
-    [<DefaultValue(null)>]
-    ParentId: Id option }
-
-[<CLIMutable>]
-/// This relationship describes which IT Unit provides IT-related support for a given department.
-[<Table("support_relationships")>]
-type SupportRelationship = 
-  { /// The unique ID of this unit record.
-    [<Key>][<Column("id")>] Id: Id
-    /// The ID of the unit in this relationship
-    [<JsonProperty(Required = Required.Always)>]
-    [<Column("unit_id")>] UnitId: Id
-    /// The ID of the department in this relationship
-    [<JsonProperty(Required = Required.Always)>]
-    [<Column("department_id")>] DepartmentId: Id 
-    /// The department in this relationship.
-    [<ReadOnly(true)>] Department: Department
-    /// The unit in this relationship.
-    [<ReadOnly(true)>] Unit: Unit
-  }
-
-[<CLIMutable>]
-type SupportRelationshipRequest = 
-  { /// The ID of the unit in this relationship
-    [<JsonProperty(Required = Required.Always)>]
-    UnitId: Id
-    /// The ID of the department in this relationship
-    [<JsonProperty(Required = Required.Always)>]
-    DepartmentId: Id }
-
-[<CLIMutable>]
-[<Table("tools")>]
-type Tool =
-  { /// The unique ID of this tool record.
-    [<Key>][<Column("id")>] Id: Id
-    /// The name of this tool.
-    [<JsonProperty(Required = Required.Always)>]
-    [<Column("name")>] Name: Name
-    /// A description of this tool.
-    [<DefaultValue("")>]
-    [<Column("description")>] Description: Name
-    /// A description of this tool.
-    [<DefaultValue("")>]
-    [<Column("ad_path")>] ADPath: string
-    /// Whether this tool is scoped to a department via a unit-department support relationship.
-    [<DefaultValue(false)>]
-    [<Column("department_scoped")>] DepartmentScoped: bool }
-
-[<CLIMutable>]
-[<Table("unit_member_tools")>]
-type MemberTool =
-  { /// The unique ID of this member tool record.
-    [<Key>][<Column("id")>] Id: Id
-    /// The ID of the member in this relationship
-    [<JsonProperty(Required = Required.Always)>]
-    [<Column("membership_id")>] MembershipId: Id
-    /// The ID of the tool in this relationship
-    [<JsonProperty(Required = Required.Always)>]
-    [<Column("tool_id")>] ToolId: Id }
-
-[<CLIMutable>]
-[<Table("unit_members")>]
-type UnitMember = 
-  { /// The unique ID of this unit member record.
-    [<Key>][<Column("id")>] Id: Id
-    /// The ID of the unit record.
-    [<JsonProperty(Required = Required.Always)>]
-    [<Column("unit_id")>] UnitId: UnitId
-    /// The role of the person in this membership as part of the unit.
-    [<JsonProperty(Required = Required.Always)>]
-    [<Column("role")>] Role: Role
-    /// The permissions of the person in this membership as part of the unit. Defaults to 'viewer'.
-    [<DefaultValue(UnitPermissions.Viewer)>]
-    [<Column("permissions")>] Permissions: UnitPermissions
-    /// The ID of the person record. This can be null if the position is vacant.
-    [<DefaultValue(null)>]
-    [<Column("person_id")>][<Editable(true)>] PersonId: PersonId option
-    /// The title/position of this membership.
-    [<DefaultValue("")>]
-    [<Column("title")>] Title: string
-    /// The percentage of time allocated to this position by this person (in case of split appointments).
-    [<DefaultValue(100)>]
-    [<Column("percentage")>] Percentage: int
-    /// Notes about this person (for admins/reporting eyes only.)
-    [<DefaultValue("")>]
-    [<Column("notes")>] Notes: string
-    /// The netid of the person related to this membership.
-    [<ReadOnly(true)>][<Column("netid")>] NetId: NetId option
-    /// The person related to this membership.
-    [<ReadOnly(true)>][<Column("person")>] Person: Person option
-    /// The unit related to this membership.
-    [<ReadOnly(true)>][<Column("unit")>] Unit: Unit
-    /// The tools that can be used by the person in this position as part of this unit.
-    [<ReadOnly(true)>][<Column("member_tools")>] MemberTools: seq<MemberTool> }
-
-[<CLIMutable>]
-[<Table("unit_members")>]
-type UnitMemberRequest = 
-  { /// The unique ID of the unit record.
-    [<JsonProperty(Required = Required.Always)>]
-    UnitId: UnitId
-    /// The role of the person in this membership as part of the unit.
-    [<JsonProperty(Required = Required.Always)>]
-    Role: Role
-    /// The permissions of the person in this membership as part of the unit. Defaults to 'viewer'.
-    [<DefaultValue(UnitPermissions.Viewer)>]
-    Permissions: UnitPermissions
-    /// The ID of the person record. This can be null if the position is vacant.
-    [<DefaultValue(null)>]
-    PersonId: PersonId option
-    /// The NetId of the person, if they are not already in the IT people directory. This can be null if the position is vacant.
-    [<DefaultValue(null)>]
-    NetId: NetId option
-    /// The title/position of this membership.
-    [<DefaultValue("")>]
-    Title: string
-    /// The percentage of time allocated to this position by this person (in case of split appointments).
-    [<DefaultValue(100)>]
-    Percentage: int 
-    /// Ad-hoc notes about this person's relationship to the unit, to be used by unit managers.
-    [<DefaultValue("")>]
-    Notes: string }
-
-[<CLIMutable>]
-type ToolPermission = 
-  { /// The netid of the grantee
-    [<Column("netid")>] NetId: NetId
-    /// The name of the tool to which permissions have been granted 
-    [<Column("tool_name")>] ToolName: Name
-    /// For department-scoped tools, the name of the department
-    [<Column("department_name")>] DepartmentName: Name }
-
-[<CLIMutable>]
-type HistoricalPersonUnitMetadata =
-  { [<Column("id")>] Id: Id
-    [<Column("unit")>] Unit: string
-    [<Column("hr_department")>] HrDepartment: string
-    [<Column("role")>] Role: Role
-    [<Column("permissions")>] Permissions: UnitPermissions
-    [<Column("title")>] Title: string
-    [<Column("notes")>] Notes: string }
-
-[<CLIMutable>]
-[<Table("historical_people")>]
-type HistoricalPerson =
-  { /// The netid of the removed person
-    [<Column("netid")>] NetId: NetId
-    /// A JSON blob with an array of HistoricalPersonUnitMetadata. 
-    [<Column("metadata")>] Metadata: string
-    /// The name of the tool to which permissions have been granted 
-    [<Column("removed_on")>] RemovedOn: DateTime }
-
-// DOMAIN MODELS
-
-type MessageResult = {
-    Message: string
-}
-
-type NoContent = unit
-
-type PeopleQuery = 
-  { Query: string
-    Classes: int
-    Interests: array<string>
-    Roles: array<int>
-    Permissions: array<int> }
-
-type PeopleRepository = {
-    /// Get a user record for a given net ID (e.g. 'jhoerr')
-    TryGetId: NetId -> Async<Result<NetId * Id option,Error>>
-    /// Get a list of all people
-    GetAll: PeopleQuery -> Async<Result<Person seq,Error>>
-    /// Get a unioned list of IT and HR people, filtered by name/netid
-    GetAllWithHr: NetId -> Async<Result<Person seq,Error>>
-    /// Get a single person by ID
-<<<<<<< HEAD
-    Get: PersonId -> Async<Result<Person,Error>>
-    /// Get a single HR person by NetId
-    GetHr: NetId -> Async<Result<Person,Error>>
-=======
-    GetById: Id -> Async<Result<Person,Error>>
-    /// Get a single person by NetId
-    GetByNetId: NetId -> Async<Result<Person,Error>>
->>>>>>> 303e78ad
-    /// Create a person from canonical HR data
-    Create: Person -> Async<Result<Person,Error>>
-    /// Get a list of a person's unit memberships, by the person's ID
-    GetMemberships: Id -> Async<Result<UnitMember seq,Error>>
-    /// Update a person
-    Update: PersonRequest -> Async<Result<Person,Error>>
-}
-
-type UnitMemberRecordFieldOptions = 
-    | MembersWithoutNotes of Unit
-    | MembersWithNotes of Unit
-
-type UnitRepository = {
-    /// Get a list of all units
-    GetAll: Filter option -> Async<Result<Unit seq,Error>>
-    /// Get a single unit by ID
-    Get: Id -> Async<Result<Unit,Error>>
-    /// Get a unit's members by unit ID 
-    GetMembers: UnitMemberRecordFieldOptions -> Async<Result<UnitMember seq,Error>>
-    /// Get a unit's supported departments by unit ID        
-    GetSupportedDepartments: Unit -> Async<Result<SupportRelationship seq,Error>>
-    // Get a unit's child units by parent unit Id
-    GetChildren: Unit -> Async<Result<Unit seq,Error>>
-    /// Create a unit
-    Create: Unit -> Async<Result<Unit,Error>>
-    /// Update a unit
-    Update: Unit -> Async<Result<Unit,Error>>
-    /// Delete a unit
-    Delete: Unit -> Async<Result<unit,Error>>
-    /// 
-    GetDescendantOfParent: (Id * Id) -> Async<Result<Unit option,Error>>
-}
-
-type DepartmentRepository = {
-    /// Get a list of all departments
-    GetAll: Filter option -> Async<Result<Department seq,Error>>
-    /// Get a single department by ID
-    Get: DepartmentId -> Async<Result<Department,Error>>
-    /// Get a list of a department's member units
-    GetMemberUnits: Department -> Async<Result<Unit seq,Error>>
-    /// Get a list of a department's supporting units        
-    GetSupportingUnits: Department -> Async<Result<SupportRelationship seq,Error>>
-}
-
-type MembershipRepository = {
-    /// Get a membership by ID        
-    GetAll: unit -> Async<Result<UnitMember seq,Error>>
-    /// Get a membership by ID        
-    Get: Id -> Async<Result<UnitMember,Error>>
-    /// Create a unit membership
-    Create: UnitMember -> Async<Result<UnitMember,Error>>
-    /// Update a unit membership
-    Update: UnitMember -> Async<Result<UnitMember,Error>>
-    /// Delete a unit membership
-    Delete: UnitMember -> Async<Result<unit,Error>>
-}
-
-type ToolsRepository = {
-    /// Get all tools
-    GetAll: unit -> Async<Result<Tool seq,Error>>
-    /// Get all member tool permissions
-    GetAllPermissions: unit -> Async<Result<ToolPermission seq,Error>>
-    /// Get a tool by ID        
-    Get: Id -> Async<Result<Tool,Error>>
-}
-
-type MemberToolsRepository = {
-    /// Get all member tools
-    GetAll: unit -> Async<Result<MemberTool seq,Error>>
-    /// Get a member tool by ID        
-    Get: Id -> Async<Result<MemberTool,Error>>
-    /// Create a unit membership
-    Create: MemberTool -> Async<Result<MemberTool,Error>>
-    /// Update a unit membership
-    Update: MemberTool -> Async<Result<MemberTool,Error>>
-    /// Delete a unit membership
-    Delete: MemberTool -> Async<Result<unit,Error>>
-    // Get the membership that goes along with the member tool.
-    GetMember: MemberTool -> Async<Result<MemberTool*UnitMember,Error>>
-}
-
-type SupportRelationshipRepository = {
-    /// Get a list of all support relationships
-    GetAll: unit -> Async<Result<SupportRelationship seq,Error>>
-    /// Get a single support relationsihps
-    Get : Id -> Async<Result<SupportRelationship,Error>>
-    /// Crate a support relationship
-    Create: SupportRelationship -> Async<Result<SupportRelationship,Error>>
-    /// Update a support relationship
-    Update: SupportRelationship -> Async<Result<SupportRelationship,Error>>
-    /// Delete a support relationsihps
-    Delete : SupportRelationship -> Async<Result<unit,Error>>
-}
-
-type HrDataRepository = {
-    /// Get a list of all people from a canonical source
-    GetAllPeople: Filter option -> Async<Result<Person seq,Error>>
-}
-
-type AuthorizationRepository = {
-    /// Given an OAuth token_key URL and return the public key.
-    UaaPublicKey: string -> Async<Result<string,Error>>
-    IsServiceAdmin: NetId -> Async<Result<bool, Error>>
-    IsUnitManager: NetId -> Id -> Async<Result<bool, Error>>
-    IsUnitToolManager: NetId -> Id -> Async<Result<bool, Error>>
-    CanModifyPerson: NetId -> Id -> Async<Result<bool,Error>>
-}
-
-type DataRepository = {
-    People: PeopleRepository
-    Units: UnitRepository
-    Departments: DepartmentRepository
-    Memberships: MembershipRepository
-    MemberTools: MemberToolsRepository
-    Tools: ToolsRepository
-    SupportRelationships: SupportRelationshipRepository
-    Hr: HrDataRepository
-    Authorization: AuthorizationRepository
-}
-
-let stub a = a |> Ok |> async.Return
-
-type JwtResponse = {
-    /// The OAuth JSON Web Token (JWT) that represents the logged-in user. The JWT must be passed in an HTTP Authentication header in the form: 'Bearer <JWT>'
-    access_token: string
-}
-
-type JwtClaims = 
-  { UserId: Id
-    UserName: NetId
-    Expiration: System.DateTime }
-
-type Model = 
-    | Person of Person
-    | Unit of Unit
-    | Department of Department
-    | UnitMember of UnitMember
-    | SupportRelationship of SupportRelationship
-
-let inline identity (model:^T) = 
-    let id = (^T : (member Id:Id) model)
-    id
-
-let inline unitId (model:^T) = 
-    let id = (^T : (member UnitId:UnitId) model)
-    id
-
-let inline departmentId (model:^T) = 
-    let id = (^T : (member DepartmentId:DepartmentId) model)
-    id
+﻿module Core.Types
+
+open System
+open System.ComponentModel
+open System.Net
+open Dapper
+open Newtonsoft.Json
+
+let bind (f : 'a -> Async<Result<'b, 'error>>) (a : Async<Result<'a, 'error>>)  : Async<Result<'b, 'error>> = async {
+    let! r = a
+    match r with
+    | Ok value -> return! f value
+    | Error err -> return (Error err)
+}
+
+let compose (f : 'a -> Async<Result<'b, 'e>>) (g : 'b -> Async<Result<'c, 'e>>) : 'a -> Async<Result<'c, 'e>> =
+    fun x -> bind g (f x)
+
+let (>>=) a f = bind f a
+let (>=>) f g = compose f g
+let ar = async.Return
+let ok x = x |> Ok |> async.Return
+let error(status, msg) = Error(status, msg) |> async.Return  
+let tap f x =
+    f x // invoke f with the argument x
+    ok x // pass x unchanged to the next step in the workflow
+
+let ROLE_ADMIN = "admin"
+let ROLE_USER = "user"
+
+let WorkflowTimestamp = "WORKFLOW_TIMESTAMP"
+let WorkflowUser = "WORKFLOW_USER"
+let WorkflowPermissions = "WORKFLOW_PERMISSIONS"
+
+type Status = HttpStatusCode
+type Message = string
+type Error = Status * Message
+
+type ErrorModel = 
+  { errors: array<string> }
+
+type UserPermissions = GET | POST | PUT | DELETE
+
+type AppConfig = 
+  { OAuth2ClientId: string
+    OAuth2ClientSecret: string
+    OAuth2TokenUrl: string
+    OAuth2RedirectUrl: string
+    DbConnectionString: string
+    UseFakes: bool
+    CorsHosts: string
+    SharedSecret: string }
+
+type Role =
+    /// This person has an ancillary relationship to this unit. This can apply to administrative assistants or self-supporting faculty.
+    | Related=1
+    /// This person is a regular member of this unit.
+    | Member=2
+    /// This person has some delegated authority within this unit. 
+    | Sublead=3
+    /// This person has primary responsibility for and authority over this unit. 
+    | Leader=4
+
+type UnitPermissions =
+    /// This person has read/write permissions on this entity
+    | Owner=1
+    /// This person has read-only permissions on this entity
+    | Viewer=2
+    /// This person can modify unit membership/composition
+    | ManageMembers=3
+    /// This person can modify unit tools
+    | ManageTools=4
+
+/// The unique ID of a record
+type Id = int
+/// The unique ID of a Person record
+type PersonId = int
+/// The unique ID of a Unit Membership record
+type MembershipId = int
+/// The unique ID of a Unit record
+type UnitId = int
+/// The unique ID of a Department record
+type DepartmentId = int
+type Name = string
+type NetId = string
+type Filter = string
+
+[<Flags>]
+type Responsibilities =
+    | None                  = 0b00000000000000000
+    | ItLeadership          = 0b00000000000000001
+    | BizSysAnalysis        = 0b00000000000000010
+    | DataAdminAnalysis     = 0b00000000000000100
+    | DatabaseArchDesign    = 0b00000000000001000
+    | InstructionalTech     = 0b00000000000010000
+    | ItProjectMgt          = 0b00000000000100000
+    | ItSecurityPrivacy     = 0b00000000001000000
+    | ItUserSupport         = 0b00000000010000000
+    | ItMultiDiscipline     = 0b00000000100000000
+    | Networks              = 0b00000001000000000
+    | SoftwareAdminAnalysis = 0b00000010000000000
+    | SoftwareDevEng        = 0b00000100000000000
+    | SystemDevEng          = 0b00001000000000000
+    | UserExperience        = 0b00010000000000000
+    | WebAdminDevEng        = 0b00100000000000000
+
+/// An academic or administrative department
+[<CLIMutable>]
+[<Table("departments")>]
+type Department = 
+  { /// The unique ID of this department record.
+    [<Key>][<Column("id")>] Id: Id
+    /// The name of this department.
+    [<Column("name")>] Name: Name
+    /// A description or longer name of this department.
+    [<Column("description")>] Description: Name }
+
+/// A person doing or supporting IT work
+[<CLIMutable>]
+[<Table("hr_people")>]
+type HrPerson = 
+  { /// The unique ID of this person record.
+    [<Key>][<Column("id")>] Id: Id
+    /// The net id (username) of this person.
+    [<Column("netid")>] NetId: NetId
+    /// The preferred name of this person.
+    [<Column("name")>] Name: Name
+    /// The job position of this person as defined by HR. This may be different than the person's title in relation to an IT unit.
+    [<Column("position")>] Position: string
+    /// The primary campus with which this person is affiliated.
+    [<Column("campus")>] Campus: string
+    /// The campus phone number of this person.
+    [<Column("campus_phone")>] CampusPhone: string
+    /// The campus (work) email address of this person.
+    [<Column("campus_email")>] CampusEmail: string 
+    /// Administrative notes about this person, visible only to IT Admins.
+    [<Column("hr_department")>] HrDepartment: string }
+
+/// A person doing or supporting IT work
+[<CLIMutable>]
+[<Table("people")>]
+type Person = 
+  { /// The unique ID of this person record.
+    [<Key>][<Column("id")>] Id: Id
+    /// The net id (username) of this person.
+    [<Column("netid")>] NetId: NetId
+    /// The preferred name of this person.
+    [<Column("name")>] Name: Name
+    /// The job position of this person as defined by HR. This may be different than the person's title in relation to an IT unit.
+    [<Column("position")>] Position: string
+    /// The physical location (building, room) of this person.
+    [<Column("location")>] Location: string
+    /// The primary campus with which this person is affiliated.
+    [<Column("campus")>] Campus: string
+    /// The campus phone number of this person.
+    [<Column("campus_phone")>] CampusPhone: string
+    /// The campus (work) email address of this person.
+    [<Column("campus_email")>] CampusEmail: string
+    /// A collection of IT-related skills, expertise, or interests posessed by this person.
+    [<Column("expertise")>] Expertise: string
+    /// Administrative notes about this person, visible only to IT Admins.
+    [<Column("notes")>] Notes: string
+    /// A URL for a photograph (headshot) of this person.
+    [<Column("photo_url")>] PhotoUrl: string
+    /// A collection of IT-related responsibilites of this person.
+    [<Column("responsibilities")>] Responsibilities: Responsibilities
+    /// The HR department to which this person belongs.
+    [<Column("department_id")>] DepartmentId: Id
+    /// Whether this person is an administrator of the IT People service.
+    [<Column("is_service_admin")>] IsServiceAdmin: bool
+    /// The department in this relationship.
+    [<ReadOnly(true)>] Department: Department }
+
+type PersonRequest =
+  { /// The unique ID of this person record.
+    [<Column("id")>] Id: Id
+    /// The physical location (building, room) of this person.
+    [<Column("location")>] Location: string
+    /// A collection of IT-related skills, expertise, or interests posessed by this person.
+    [<Column("expertise")>] Expertise: string
+    /// A collection of IT-related responsibilites of this person.
+    [<Column("responsibilities")>] Responsibilities: Responsibilities }
+
+/// An IT unit
+[<CLIMutable>]
+[<Table("units")>]
+type Unit = 
+  { /// The unique ID of this unit record.
+    [<Key>][<Column("id")>] Id: Id
+    /// The name of this unit.
+    [<JsonProperty(Required = Required.Always)>]
+    [<Column("name")>] Name: Name
+    /// A description of this unit.
+    [<DefaultValue("")>]
+    [<Column("description")>] Description: Name
+    /// A URL for the website of this unit.
+    [<DefaultValue("")>]
+    [<Column("url")>] Url: string
+    /// The unique ID of the parent unit of this unit.
+    [<DefaultValue(null)>]
+    [<Column("parent_id")>][<Editable(true)>] ParentId: Id option 
+      /// The parent unit of this unit
+    [<ReadOnly(true)>] Parent: Unit option }
+
+[<CLIMutable>]
+type UnitRequest = 
+  { /// The unique name of this unit.
+    [<JsonProperty(Required = Required.Always)>]
+    Name: Name
+    /// A description of this unit.
+    [<DefaultValue("")>]
+    Description: Name
+    /// A URL for the website of this unit.
+    [<DefaultValue("")>]
+    Url: string
+    /// The ID of this unit's parent unit.
+    [<DefaultValue(null)>]
+    ParentId: Id option }
+
+[<CLIMutable>]
+/// This relationship describes which IT Unit provides IT-related support for a given department.
+[<Table("support_relationships")>]
+type SupportRelationship = 
+  { /// The unique ID of this unit record.
+    [<Key>][<Column("id")>] Id: Id
+    /// The ID of the unit in this relationship
+    [<JsonProperty(Required = Required.Always)>]
+    [<Column("unit_id")>] UnitId: Id
+    /// The ID of the department in this relationship
+    [<JsonProperty(Required = Required.Always)>]
+    [<Column("department_id")>] DepartmentId: Id 
+    /// The department in this relationship.
+    [<ReadOnly(true)>] Department: Department
+    /// The unit in this relationship.
+    [<ReadOnly(true)>] Unit: Unit
+  }
+
+[<CLIMutable>]
+type SupportRelationshipRequest = 
+  { /// The ID of the unit in this relationship
+    [<JsonProperty(Required = Required.Always)>]
+    UnitId: Id
+    /// The ID of the department in this relationship
+    [<JsonProperty(Required = Required.Always)>]
+    DepartmentId: Id }
+
+[<CLIMutable>]
+[<Table("tools")>]
+type Tool =
+  { /// The unique ID of this tool record.
+    [<Key>][<Column("id")>] Id: Id
+    /// The name of this tool.
+    [<JsonProperty(Required = Required.Always)>]
+    [<Column("name")>] Name: Name
+    /// A description of this tool.
+    [<DefaultValue("")>]
+    [<Column("description")>] Description: Name
+    /// A description of this tool.
+    [<DefaultValue("")>]
+    [<Column("ad_path")>] ADPath: string
+    /// Whether this tool is scoped to a department via a unit-department support relationship.
+    [<DefaultValue(false)>]
+    [<Column("department_scoped")>] DepartmentScoped: bool }
+
+[<CLIMutable>]
+[<Table("unit_member_tools")>]
+type MemberTool =
+  { /// The unique ID of this member tool record.
+    [<Key>][<Column("id")>] Id: Id
+    /// The ID of the member in this relationship
+    [<JsonProperty(Required = Required.Always)>]
+    [<Column("membership_id")>] MembershipId: Id
+    /// The ID of the tool in this relationship
+    [<JsonProperty(Required = Required.Always)>]
+    [<Column("tool_id")>] ToolId: Id }
+
+[<CLIMutable>]
+[<Table("unit_members")>]
+type UnitMember = 
+  { /// The unique ID of this unit member record.
+    [<Key>][<Column("id")>] Id: Id
+    /// The ID of the unit record.
+    [<JsonProperty(Required = Required.Always)>]
+    [<Column("unit_id")>] UnitId: UnitId
+    /// The role of the person in this membership as part of the unit.
+    [<JsonProperty(Required = Required.Always)>]
+    [<Column("role")>] Role: Role
+    /// The permissions of the person in this membership as part of the unit. Defaults to 'viewer'.
+    [<DefaultValue(UnitPermissions.Viewer)>]
+    [<Column("permissions")>] Permissions: UnitPermissions
+    /// The ID of the person record. This can be null if the position is vacant.
+    [<DefaultValue(null)>]
+    [<Column("person_id")>][<Editable(true)>] PersonId: PersonId option
+    /// The title/position of this membership.
+    [<DefaultValue("")>]
+    [<Column("title")>] Title: string
+    /// The percentage of time allocated to this position by this person (in case of split appointments).
+    [<DefaultValue(100)>]
+    [<Column("percentage")>] Percentage: int
+    /// Notes about this person (for admins/reporting eyes only.)
+    [<DefaultValue("")>]
+    [<Column("notes")>] Notes: string
+    /// The netid of the person related to this membership.
+    [<ReadOnly(true)>][<Column("netid")>] NetId: NetId option
+    /// The person related to this membership.
+    [<ReadOnly(true)>][<Column("person")>] Person: Person option
+    /// The unit related to this membership.
+    [<ReadOnly(true)>][<Column("unit")>] Unit: Unit
+    /// The tools that can be used by the person in this position as part of this unit.
+    [<ReadOnly(true)>][<Column("member_tools")>] MemberTools: seq<MemberTool> }
+
+[<CLIMutable>]
+[<Table("unit_members")>]
+type UnitMemberRequest = 
+  { /// The unique ID of the unit record.
+    [<JsonProperty(Required = Required.Always)>]
+    UnitId: UnitId
+    /// The role of the person in this membership as part of the unit.
+    [<JsonProperty(Required = Required.Always)>]
+    Role: Role
+    /// The permissions of the person in this membership as part of the unit. Defaults to 'viewer'.
+    [<DefaultValue(UnitPermissions.Viewer)>]
+    Permissions: UnitPermissions
+    /// The ID of the person record. This can be null if the position is vacant.
+    [<DefaultValue(null)>]
+    PersonId: PersonId option
+    /// The NetId of the person, if they are not already in the IT people directory. This can be null if the position is vacant.
+    [<DefaultValue(null)>]
+    NetId: NetId option
+    /// The title/position of this membership.
+    [<DefaultValue("")>]
+    Title: string
+    /// The percentage of time allocated to this position by this person (in case of split appointments).
+    [<DefaultValue(100)>]
+    Percentage: int 
+    /// Ad-hoc notes about this person's relationship to the unit, to be used by unit managers.
+    [<DefaultValue("")>]
+    Notes: string }
+
+[<CLIMutable>]
+type ToolPermission = 
+  { /// The netid of the grantee
+    [<Column("netid")>] NetId: NetId
+    /// The name of the tool to which permissions have been granted 
+    [<Column("tool_name")>] ToolName: Name
+    /// For department-scoped tools, the name of the department
+    [<Column("department_name")>] DepartmentName: Name }
+
+[<CLIMutable>]
+type HistoricalPersonUnitMetadata =
+  { [<Column("id")>] Id: Id
+    [<Column("unit")>] Unit: string
+    [<Column("hr_department")>] HrDepartment: string
+    [<Column("role")>] Role: Role
+    [<Column("permissions")>] Permissions: UnitPermissions
+    [<Column("title")>] Title: string
+    [<Column("notes")>] Notes: string }
+
+[<CLIMutable>]
+[<Table("historical_people")>]
+type HistoricalPerson =
+  { /// The netid of the removed person
+    [<Column("netid")>] NetId: NetId
+    /// A JSON blob with an array of HistoricalPersonUnitMetadata. 
+    [<Column("metadata")>] Metadata: string
+    /// The name of the tool to which permissions have been granted 
+    [<Column("removed_on")>] RemovedOn: DateTime }
+
+// DOMAIN MODELS
+
+type MessageResult = {
+    Message: string
+}
+
+type NoContent = unit
+
+type PeopleQuery = 
+  { Query: string
+    Classes: int
+    Interests: array<string>
+    Roles: array<int>
+    Permissions: array<int> }
+
+type PeopleRepository = {
+    /// Get a user record for a given net ID (e.g. 'jhoerr')
+    TryGetId: NetId -> Async<Result<NetId * Id option,Error>>
+    /// Get a list of all people
+    GetAll: PeopleQuery -> Async<Result<Person seq,Error>>
+    /// Get a unioned list of IT and HR people, filtered by name/netid
+    GetAllWithHr: NetId -> Async<Result<Person seq,Error>>
+    /// Get a single HR person by NetId
+    GetHr: NetId -> Async<Result<Person,Error>>
+    /// Get a single person by ID
+    GetById: Id -> Async<Result<Person,Error>>
+    /// Get a single person by NetId
+    GetByNetId: NetId -> Async<Result<Person,Error>>
+    /// Create a person from canonical HR data
+    Create: Person -> Async<Result<Person,Error>>
+    /// Get a list of a person's unit memberships, by the person's ID
+    GetMemberships: Id -> Async<Result<UnitMember seq,Error>>
+    /// Update a person
+    Update: PersonRequest -> Async<Result<Person,Error>>
+}
+
+type UnitMemberRecordFieldOptions = 
+    | MembersWithoutNotes of Unit
+    | MembersWithNotes of Unit
+
+type UnitRepository = {
+    /// Get a list of all units
+    GetAll: Filter option -> Async<Result<Unit seq,Error>>
+    /// Get a single unit by ID
+    Get: Id -> Async<Result<Unit,Error>>
+    /// Get a unit's members by unit ID 
+    GetMembers: UnitMemberRecordFieldOptions -> Async<Result<UnitMember seq,Error>>
+    /// Get a unit's supported departments by unit ID        
+    GetSupportedDepartments: Unit -> Async<Result<SupportRelationship seq,Error>>
+    // Get a unit's child units by parent unit Id
+    GetChildren: Unit -> Async<Result<Unit seq,Error>>
+    /// Create a unit
+    Create: Unit -> Async<Result<Unit,Error>>
+    /// Update a unit
+    Update: Unit -> Async<Result<Unit,Error>>
+    /// Delete a unit
+    Delete: Unit -> Async<Result<unit,Error>>
+    /// 
+    GetDescendantOfParent: (Id * Id) -> Async<Result<Unit option,Error>>
+}
+
+type DepartmentRepository = {
+    /// Get a list of all departments
+    GetAll: Filter option -> Async<Result<Department seq,Error>>
+    /// Get a single department by ID
+    Get: DepartmentId -> Async<Result<Department,Error>>
+    /// Get a list of a department's member units
+    GetMemberUnits: Department -> Async<Result<Unit seq,Error>>
+    /// Get a list of a department's supporting units        
+    GetSupportingUnits: Department -> Async<Result<SupportRelationship seq,Error>>
+}
+
+type MembershipRepository = {
+    /// Get a membership by ID        
+    GetAll: unit -> Async<Result<UnitMember seq,Error>>
+    /// Get a membership by ID        
+    Get: Id -> Async<Result<UnitMember,Error>>
+    /// Create a unit membership
+    Create: UnitMember -> Async<Result<UnitMember,Error>>
+    /// Update a unit membership
+    Update: UnitMember -> Async<Result<UnitMember,Error>>
+    /// Delete a unit membership
+    Delete: UnitMember -> Async<Result<unit,Error>>
+}
+
+type ToolsRepository = {
+    /// Get all tools
+    GetAll: unit -> Async<Result<Tool seq,Error>>
+    /// Get all member tool permissions
+    GetAllPermissions: unit -> Async<Result<ToolPermission seq,Error>>
+    /// Get a tool by ID        
+    Get: Id -> Async<Result<Tool,Error>>
+}
+
+type MemberToolsRepository = {
+    /// Get all member tools
+    GetAll: unit -> Async<Result<MemberTool seq,Error>>
+    /// Get a member tool by ID        
+    Get: Id -> Async<Result<MemberTool,Error>>
+    /// Create a unit membership
+    Create: MemberTool -> Async<Result<MemberTool,Error>>
+    /// Update a unit membership
+    Update: MemberTool -> Async<Result<MemberTool,Error>>
+    /// Delete a unit membership
+    Delete: MemberTool -> Async<Result<unit,Error>>
+    // Get the membership that goes along with the member tool.
+    GetMember: MemberTool -> Async<Result<MemberTool*UnitMember,Error>>
+}
+
+type SupportRelationshipRepository = {
+    /// Get a list of all support relationships
+    GetAll: unit -> Async<Result<SupportRelationship seq,Error>>
+    /// Get a single support relationsihps
+    Get : Id -> Async<Result<SupportRelationship,Error>>
+    /// Crate a support relationship
+    Create: SupportRelationship -> Async<Result<SupportRelationship,Error>>
+    /// Update a support relationship
+    Update: SupportRelationship -> Async<Result<SupportRelationship,Error>>
+    /// Delete a support relationsihps
+    Delete : SupportRelationship -> Async<Result<unit,Error>>
+}
+
+type HrDataRepository = {
+    /// Get a list of all people from a canonical source
+    GetAllPeople: Filter option -> Async<Result<Person seq,Error>>
+}
+
+type AuthorizationRepository = {
+    /// Given an OAuth token_key URL and return the public key.
+    UaaPublicKey: string -> Async<Result<string,Error>>
+    IsServiceAdmin: NetId -> Async<Result<bool, Error>>
+    IsUnitManager: NetId -> Id -> Async<Result<bool, Error>>
+    IsUnitToolManager: NetId -> Id -> Async<Result<bool, Error>>
+    CanModifyPerson: NetId -> Id -> Async<Result<bool,Error>>
+}
+
+type DataRepository = {
+    People: PeopleRepository
+    Units: UnitRepository
+    Departments: DepartmentRepository
+    Memberships: MembershipRepository
+    MemberTools: MemberToolsRepository
+    Tools: ToolsRepository
+    SupportRelationships: SupportRelationshipRepository
+    Hr: HrDataRepository
+    Authorization: AuthorizationRepository
+}
+
+let stub a = a |> Ok |> async.Return
+
+type JwtResponse = {
+    /// The OAuth JSON Web Token (JWT) that represents the logged-in user. The JWT must be passed in an HTTP Authentication header in the form: 'Bearer <JWT>'
+    access_token: string
+}
+
+type JwtClaims = 
+  { UserId: Id
+    UserName: NetId
+    Expiration: System.DateTime }
+
+type Model = 
+    | Person of Person
+    | Unit of Unit
+    | Department of Department
+    | UnitMember of UnitMember
+    | SupportRelationship of SupportRelationship
+
+let inline identity (model:^T) = 
+    let id = (^T : (member Id:Id) model)
+    id
+
+let inline unitId (model:^T) = 
+    let id = (^T : (member UnitId:UnitId) model)
+    id
+
+let inline departmentId (model:^T) = 
+    let id = (^T : (member DepartmentId:DepartmentId) model)
+    id