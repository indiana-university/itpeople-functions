// Copyright (C) 2018 The Trustees of Indiana University
// SPDX-License-Identifier: BSD-3-Clause

namespace Database

open Core.Types
open Dapper
open Npgsql

module OptionHandler =

    type OptionHandler<'T> () =
        inherit SqlMapper.TypeHandler<'T option> ()

        override __.SetValue (param, value) =
            let valueOrNull =
                match value with
                | Some x -> box x
                | None   -> null

            param.Value <- valueOrNull

        override __.Parse value =
            if 
                System.Object.ReferenceEquals(value, null) || 
                value = box System.DBNull.Value
            then None
            else Some (value :?> 'T)


    let RegisterTypes () =
        SqlMapper.AddTypeHandler (OptionHandler<Id>())
        SqlMapper.AddTypeHandler (OptionHandler<UnitId>())
        SqlMapper.AddTypeHandler (OptionHandler<PersonId>())
        SqlMapper.AddTypeHandler (OptionHandler<DepartmentId>())
        SqlMapper.AddTypeHandler (OptionHandler<bool>())
        SqlMapper.AddTypeHandler (OptionHandler<byte>())
        SqlMapper.AddTypeHandler (OptionHandler<sbyte>())
        SqlMapper.AddTypeHandler (OptionHandler<int16>())
        SqlMapper.AddTypeHandler (OptionHandler<uint16>())
        SqlMapper.AddTypeHandler (OptionHandler<int32>())
        SqlMapper.AddTypeHandler (OptionHandler<uint32>())
        SqlMapper.AddTypeHandler (OptionHandler<int64>())
        SqlMapper.AddTypeHandler (OptionHandler<uint64>())
        SqlMapper.AddTypeHandler (OptionHandler<single>())
        SqlMapper.AddTypeHandler (OptionHandler<float>())
        SqlMapper.AddTypeHandler (OptionHandler<double>())
        SqlMapper.AddTypeHandler (OptionHandler<decimal>())
        SqlMapper.AddTypeHandler (OptionHandler<char>())
        SqlMapper.AddTypeHandler (OptionHandler<string>())
        SqlMapper.AddTypeHandler (OptionHandler<obj>())


module Command = 

    open System.Threading.Tasks
    
    type IdFilter = { Id: Id }
    type NetIdFilter = { NetId: NetId }
    type SearchFilter = { Query: string }

    type Cn = NpgsqlConnection
    type Sql = string
    type WhereClause = string

    type MapMany<'T> = Cn -> Task<seq<'T>>
    type MapOne<'T> = int -> MapMany<'T>

    type Filter =
        | Unfiltered
        | Param of obj
        | Where of WhereClause
        | WhereId of WhereClause * Id
        | WhereParam of WhereClause * obj

    let like = sprintf "%%%s%%"
    let where = sprintf "%s WHERE %s"

    let parseQueryAndParam sql filter = 
        match filter with
        | Unfiltered -> (sql, ():>obj)
        | Param param -> (sql, param)
        | Where clause -> ((where sql clause), ():>obj)
        | WhereId (clause,id)-> ((where sql clause+"=@Id"), {Id=id}:>obj)
        | WhereParam (clause,param)-> ((where sql clause), param)

    let handleDbExn name resource (exn:System.Exception) = 
        let msg = sprintf "Database error on %s %s: %s" name resource exn.Message
        Error (Status.InternalServerError, msg)

    let fetchAll<'T> connStr (mapper:MapMany<'T>) = async {
        try
            use cn = new NpgsqlConnection(connStr)
            let! result = cn |> mapper |> Async.AwaitTask
            return Ok result
        with exn -> return handleDbExn "fetch+map all" (typedefof<'T>.Name) exn
    }

    let fetchOne<'T> connStr (mapper:MapOne<'T>) id  = async {
        try
            use cn = new NpgsqlConnection(connStr)
            let! result = mapper id cn |> Async.AwaitTask
            if Seq.isEmpty result 
            then return Error(Status.NotFound, sprintf "No %s was found with ID %d." (typedefof<'T>.Name) id)
            else return result |> Seq.head |> Ok
        with exn -> return handleDbExn "fetch+map one" (typedefof<'T>.Name) exn
    }

    let fetch<'T> connStr (queryFn:Cn -> Task<'T>)  = async {
        try
            use cn = new NpgsqlConnection(connStr)
            let! result = cn |> queryFn |> Async.AwaitTask
            return result |> Ok
        with exn -> return handleDbExn "fetch" (typedefof<'T>.Name) exn
    }

    let insertImpl<'T> connStr (obj:'T) = async {
        try
            use cn = new NpgsqlConnection(connStr)
            let! result = cn.InsertAsync<'T>(obj) |> Async.AwaitTask
            return Ok (result.GetValueOrDefault())
        with exn -> return handleDbExn "insert" (typedefof<'T>.Name) exn
    }

    let insert<'T> connStr writeParams =
        insertImpl<'T> connStr
        >=> fetchOne<'T> connStr writeParams

    let updateImpl<'T> connStr id (obj:^T) = async {
        try
            use cn = new NpgsqlConnection(connStr)
            let! _ = cn.UpdateAsync<'T>(obj) |> Async.AwaitTask
            return Ok id
        with exn -> return handleDbExn "update" (typedefof<'T>.Name) exn
    }

    let update<'T> connStr writeParams id  = 
        updateImpl<'T> connStr id
        >=> fetchOne<'T> connStr writeParams

    let delete<'T> connStr (id:int) = async {
        try
            use cn = new NpgsqlConnection(connStr)
            let! _ = cn.DeleteAsync<'T>(id) |> Async.AwaitTask
            return () |> Ok
        with exn -> return handleDbExn "update" (typedefof<'T>.Name) exn
    }

    let execute connStr sql parameters = async {
        try
            use cn = new NpgsqlConnection(connStr)
            let! _ = cn.ExecuteAsync(sql, parameters) |> Async.AwaitTask
            return () |> Ok
        with exn -> return handleDbExn "execute" "" exn
    }

<<<<<<< HEAD
    let executeRaw connStr (fn:Cn->unit) = async {
        try
            use cn = new NpgsqlConnection(connStr)
            fn cn
            return () |> Ok
        with exn -> return handleDbExn "executeRaw" "" exn
    }
=======
    let takeExactlyOne<'T> (seq:seq<'T>) =
        match seq |> Seq.length with
        | 1 -> seq |> Seq.head |> ok
        | 0 -> error(Status.NotFound, sprintf "No %s was found with that identifier." (typedefof<'T>.Name))
        | _ -> error(Status.BadRequest, sprintf "More than one %s was found with that identifier." (typedefof<'T>.Name))

>>>>>>> 303e78ad

    let init() = 
        SimpleCRUD.SetDialect(SimpleCRUD.Dialect.PostgreSQL)
        Dapper.DefaultTypeMap.MatchNamesWithUnderscores <- true
        OptionHandler.RegisterTypes()<|MERGE_RESOLUTION|>--- conflicted
+++ resolved
@@ -154,7 +154,6 @@
         with exn -> return handleDbExn "execute" "" exn
     }
 
-<<<<<<< HEAD
     let executeRaw connStr (fn:Cn->unit) = async {
         try
             use cn = new NpgsqlConnection(connStr)
@@ -162,14 +161,12 @@
             return () |> Ok
         with exn -> return handleDbExn "executeRaw" "" exn
     }
-=======
     let takeExactlyOne<'T> (seq:seq<'T>) =
         match seq |> Seq.length with
         | 1 -> seq |> Seq.head |> ok
         | 0 -> error(Status.NotFound, sprintf "No %s was found with that identifier." (typedefof<'T>.Name))
         | _ -> error(Status.BadRequest, sprintf "More than one %s was found with that identifier." (typedefof<'T>.Name))
 
->>>>>>> 303e78ad
 
     let init() = 
         SimpleCRUD.SetDialect(SimpleCRUD.Dialect.PostgreSQL)
