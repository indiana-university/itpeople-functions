// Copyright (C) 2018 The Trustees of Indiana University
// SPDX-License-Identifier: BSD-3-Clause

namespace Functions

open Core.Types
open Core.Fakes


module FakesRepository =

    /// A canned data implementation of IDatabaseRespository (for testing)
    let FakePeople = {
        TryGetId = fun netId -> stub (swanson.NetId, Some(swanson.Id))
        GetAll = fun query -> stub ([ swanson ] |> List.toSeq)
<<<<<<< HEAD
        GetAllWithHr = fun query -> stub ([ swanson ] |> List.toSeq)
        Get = fun id -> stub swanson
        GetHr = fun netid -> stub swanson
=======
        GetById = fun id -> stub swanson
        GetByNetId = fun id -> stub swanson
>>>>>>> 303e78ad
        Create = fun person -> stub swanson
        GetMemberships = fun id -> stub ([ swansonMembership ] |> List.toSeq)
        Update = fun person -> stub swanson
    }

    let FakeUnits = {
        GetAll = fun query -> stub ([ parksAndRec ] |> List.toSeq)
        Get = fun id -> stub parksAndRec
        GetMembers = fun unit -> stub ([ swansonMembership ] |> List.toSeq) 
        GetChildren = fun unit -> stub ([ fourthFloor ] |> List.toSeq) 
        GetSupportedDepartments = fun unit -> stub ([ supportRelationship ] |> List.toSeq) 
        GetDescendantOfParent = fun (parentId, childId) -> stub None
        Create = fun req -> stub parksAndRec
        Update = fun req -> stub parksAndRec
        Delete = fun req -> stub ()
    }

    let FakeDepartments = {
        GetAll = fun query -> stub ([ parksDept ] |> List.toSeq)
        Get = fun id -> stub parksDept
        GetMemberUnits = fun id -> stub ([ parksAndRec ] |> List.toSeq)
        GetSupportingUnits = fun id -> stub ([ supportRelationship ] |> List.toSeq)
    }

    let FakeMembershipRepository : MembershipRepository = {
        Get = fun id -> stub knopeMembership
        GetAll = fun () -> stub ([ knopeMembership ] |> List.toSeq) 
        Create = fun req -> stub knopeMembership
        Update = fun req -> stub knopeMembership
        Delete = fun id -> stub ()
    }

    let FakeMemberToolsRepository : MemberToolsRepository = {
        Get = fun id -> stub memberTool
        GetAll = fun () -> stub ([ memberTool ] |> List.toSeq) 
        Create = fun req -> stub memberTool
        Update = fun req -> stub memberTool
        Delete = fun id -> stub ()
        GetMember = fun tool -> stub (tool, knopeMembership)
    }

    let FakeToolsRepository : ToolsRepository = {
        GetAll = fun () -> stub ([ tool ] |> List.toSeq)
        GetAllPermissions = fun () -> stub ([ toolPermission ] |> List.toSeq)
        Get = fun id -> stub tool
    }

    let FakeSupportRelationships : SupportRelationshipRepository = {
        GetAll = fun () -> stub ([ supportRelationship ] |> List.toSeq) 
        Get = fun id -> stub supportRelationship
        Create = fun req -> stub supportRelationship
        Update = fun req -> stub supportRelationship
        Delete = fun id -> stub ()
    }
    let FakeHr = {
        GetAllPeople = fun query -> stub ([ swanson ] |> List.toSeq)
    }

    let FakeAuthorization : AuthorizationRepository = {
        UaaPublicKey = fun _ -> stub adminJwt.access_token
        IsServiceAdmin = fun id -> stub true
        IsUnitManager = fun netid id -> stub true
        IsUnitToolManager = fun netid id -> stub true
        CanModifyPerson = fun netid id -> stub true
    }
    
    let Repository = {
        People = FakePeople
        Units = FakeUnits
        Departments = FakeDepartments
        Memberships = FakeMembershipRepository
        MemberTools = FakeMemberToolsRepository
        Tools = FakeToolsRepository
        SupportRelationships = FakeSupportRelationships
        Hr = FakeHr
        Authorization = FakeAuthorization
    }
<|MERGE_RESOLUTION|>--- conflicted
+++ resolved
@@ -13,14 +13,10 @@
     let FakePeople = {
         TryGetId = fun netId -> stub (swanson.NetId, Some(swanson.Id))
         GetAll = fun query -> stub ([ swanson ] |> List.toSeq)
-<<<<<<< HEAD
         GetAllWithHr = fun query -> stub ([ swanson ] |> List.toSeq)
-        Get = fun id -> stub swanson
         GetHr = fun netid -> stub swanson
-=======
         GetById = fun id -> stub swanson
         GetByNetId = fun id -> stub swanson
->>>>>>> 303e78ad
         Create = fun person -> stub swanson
         GetMemberships = fun id -> stub ([ swansonMembership ] |> List.toSeq)
         Update = fun person -> stub swanson
